<<<<<<< HEAD
# This is an old class taken from GDPyS (made by me) serving as a lru cache.
# The code is not the best and is in need of a rewrite but it works well for
# now and is time tested.
from __future__ import annotations

from typing import Optional
from typing import TypedDict
from typing import Union

from libs.time import get_timestamp
=======
from typing import (
    Optional,
    Union,
    TypeVar,
    Generic,
    ValuesView
)
>>>>>>> fdc741c5

CACHE_KEY = Union[int, str, tuple]
T = TypeVar("T")

<<<<<<< HEAD

class CachedObject(TypedDict):
    expire: int
    object: object


class Cache:  # generic class
    """A key-value store implementing LRU eviction."""

    def __init__(self, cache_length: int = 5, cache_limit: int = 500) -> None:
        """Establishes a cache and configures the limits.
        Args:
            cache_length (int): How long (in minutes) each cache lasts before
                being removed
            cache_limit (int): A limit to how many objects can be max cached
                before other objects start being removed.
        """
        self._cache: dict[CACHE_KEY, CachedObject] = {}  # The main cache object.
        self.length = (
            cache_length * 60
        )  # Multipled by 60 to get the length in seconds rather than minutes.
        self._cache_limit = cache_limit

    @property
    def cached_items(self) -> int:
        """Returns an int of the lumber of cached items stored."""
=======
class LRUCache(Generic[T]):
    """A key-value LRU cache of max capacity."""
>>>>>>> fdc741c5

    __slots__ = (
        "_size",
        "_cache",
    )

    def __init__(self, size: int = 500) -> None:
        """Creates an empty LRU cache of max capacity `size`."""

        self._cache: dict[CACHE_KEY, T] = {}
        self._size = size
    
    def __len__(self) -> int:
        """Returns how many items are currently in the cache."""

        return len(self._cache)

    # Private methods.
    def __move_to_front(self, key: CACHE_KEY, obj: T) -> None:
        """Moves an object to the front of the LRU cache."""

        del self._cache[key]

        self.__append_to_front(key, obj)
    
    def __append_to_front(self, key: CACHE_KEY, obj: T) -> None:
        """Appends an item to the front of the LRU cache."""

        self._cache = {
            key: obj,
        } | self._cache
    
    def __remove_outside_capacity(self) -> None:
        """Removes the longest unused cached entries till the capacity is met."""
        cache_keys = list(self._cache.keys())
        while len(self) >= self._size:
            del self._cache[cache_keys[-1]]
            cache_keys.remove(cache_keys[-1])

    # Public methods.
    def cache(self, key: CACHE_KEY, obj: T) -> None:
        """Inserts an object into the cache."""

        self.__append_to_front(key, obj)

        if len(self) >= self._size:
            self.__remove_outside_capacity()

    def get(self, key: CACHE_KEY) -> Optional[T]:
        """Attempts to retrieve an object with the given key. Returns
        None if not found."""

        res = self._cache.get(key)

        if not res:
            return
        
        self.__move_to_front(key, res)
        return res
    
    def drop(self, key: CACHE_KEY) -> bool:
        """Attempts to drop an item from the cache. Returns `bool` of whether
        this has been successful."""

        try:
            del self._cache[key]
            return True
        except KeyError:
            return False
    
    def get_all_items(self) -> ValuesView[T]:
        """Returns a generator over all items in the cache."""

        return self._cache.values()<|MERGE_RESOLUTION|>--- conflicted
+++ resolved
@@ -1,58 +1,17 @@
-<<<<<<< HEAD
-# This is an old class taken from GDPyS (made by me) serving as a lru cache.
-# The code is not the best and is in need of a rewrite but it works well for
-# now and is time tested.
 from __future__ import annotations
 
+from typing import Generic
 from typing import Optional
-from typing import TypedDict
+from typing import TypeVar
 from typing import Union
-
-from libs.time import get_timestamp
-=======
-from typing import (
-    Optional,
-    Union,
-    TypeVar,
-    Generic,
-    ValuesView
-)
->>>>>>> fdc741c5
+from typing import ValuesView
 
 CACHE_KEY = Union[int, str, tuple]
 T = TypeVar("T")
 
-<<<<<<< HEAD
 
-class CachedObject(TypedDict):
-    expire: int
-    object: object
-
-
-class Cache:  # generic class
-    """A key-value store implementing LRU eviction."""
-
-    def __init__(self, cache_length: int = 5, cache_limit: int = 500) -> None:
-        """Establishes a cache and configures the limits.
-        Args:
-            cache_length (int): How long (in minutes) each cache lasts before
-                being removed
-            cache_limit (int): A limit to how many objects can be max cached
-                before other objects start being removed.
-        """
-        self._cache: dict[CACHE_KEY, CachedObject] = {}  # The main cache object.
-        self.length = (
-            cache_length * 60
-        )  # Multipled by 60 to get the length in seconds rather than minutes.
-        self._cache_limit = cache_limit
-
-    @property
-    def cached_items(self) -> int:
-        """Returns an int of the lumber of cached items stored."""
-=======
 class LRUCache(Generic[T]):
     """A key-value LRU cache of max capacity."""
->>>>>>> fdc741c5
 
     __slots__ = (
         "_size",
@@ -64,7 +23,7 @@
 
         self._cache: dict[CACHE_KEY, T] = {}
         self._size = size
-    
+
     def __len__(self) -> int:
         """Returns how many items are currently in the cache."""
 
@@ -77,14 +36,14 @@
         del self._cache[key]
 
         self.__append_to_front(key, obj)
-    
+
     def __append_to_front(self, key: CACHE_KEY, obj: T) -> None:
         """Appends an item to the front of the LRU cache."""
 
         self._cache = {
             key: obj,
         } | self._cache
-    
+
     def __remove_outside_capacity(self) -> None:
         """Removes the longest unused cached entries till the capacity is met."""
         cache_keys = list(self._cache.keys())
@@ -109,10 +68,10 @@
 
         if not res:
             return
-        
+
         self.__move_to_front(key, res)
         return res
-    
+
     def drop(self, key: CACHE_KEY) -> bool:
         """Attempts to drop an item from the cache. Returns `bool` of whether
         this has been successful."""
@@ -122,7 +81,7 @@
             return True
         except KeyError:
             return False
-    
+
     def get_all_items(self) -> ValuesView[T]:
         """Returns a generator over all items in the cache."""
 
