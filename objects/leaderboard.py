--- conflicted
+++ resolved
@@ -262,20 +262,13 @@
         cache."""
 
         leaderboards.cache(self.__create_idx(), self)
-<<<<<<< HEAD
-
-    @classmethod
+
+    @staticmethod
     def from_cache(
-        _,
         bmap_md5: str,
         c_mode: CustomModes,
         mode: Mode,
     ) -> Optional[GlobalLeaderboard]:
-=======
-    
-    @staticmethod
-    def from_cache(bmap_md5: str, c_mode: CustomModes, mode: Mode) -> Optional["GlobalLeaderboard"]:
->>>>>>> fdc741c5
         """Retrieves the leaderboard from the global leaderboard cache.
 
         Args:
@@ -599,13 +592,8 @@
             order=scoring,
             extra_joins="INNER JOIN users_stats st ON st.id = a.id",
         )
-<<<<<<< HEAD
-
-    def _fetch_where_conds(self) -> tuple[tuple[str], tuple[object]]:
-=======
-    
+
     def _fetch_where_conds(self) -> tuple[tuple[str, ...], tuple[object, ...]]:
->>>>>>> fdc741c5
         """Returns the where conditions to be used within MySQL queries
         related to the leaderboard, alongside args meant to be safely formatted
         into the query."""
@@ -646,13 +634,8 @@
             order=scoring,
             extra_joins="",
         )
-<<<<<<< HEAD
-
-    def _fetch_where_conds(self) -> tuple[tuple[str], tuple[object]]:
-=======
-    
+
     def _fetch_where_conds(self) -> tuple[tuple[str, ...], tuple[object, ...]]:
->>>>>>> fdc741c5
         """Returns the where conditions to be used within MySQL queries
         related to the leaderboard, alongside args meant to be safely formatted
         into the query."""
