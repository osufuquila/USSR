from __future__ import annotations

import base64
import traceback
from dataclasses import dataclass
from typing import Optional

from py3rijndael import RijndaelCbc
from py3rijndael import ZeroPadding

from .leaderboard import GlobalLeaderboard
from config import config
from constants.c_modes import CustomModes
from constants.complete import Completed
from constants.modes import Mode
from constants.mods import Mods
from constants.privileges import Privileges
from globals import caches
from globals.connections import sql
from helpers.pep import announce
from helpers.user import safe_name
from libs.crypt import validate_md5
from libs.time import get_timestamp
<<<<<<< HEAD
from logger import debug
from logger import error
from logger import warning
from objects.beatmap import Beatmap
from pp.main import select_calculator
=======
from py3rijndael import RijndaelCbc, ZeroPadding
from config import config
from .leaderboard import GlobalLeaderboard
from starlette.datastructures import FormData
import base64
import traceback
>>>>>>> fdc741c5

# PP Calculators

FETCH_SCORE = """
SELECT
    s.id,
    s.beatmap_md5,
    s.userid,
    s.score,
    s.max_combo,
    s.full_combo,
    s.mods,
    s.300_count,
    s.100_count,
    s.50_count,
    s.katus_count,
    s.gekis_count,
    s.misses_count,
    s.time,
    s.play_mode,
    s.completed,
    s.accuracy,
    s.pp,
    s.playtime,
    a.username
FROM {table} s
INNER JOIN users a ON s.userid = a.id
WHERE {cond}
LIMIT {limit}
"""


@dataclass
class Score:
    """A class representing a singular score set on a beatmap."""

    id: int
    bmap: Beatmap
    user_id: int
    score: int
    max_combo: int
    full_combo: bool
    passed: bool
    quit: bool
    mods: Mods
    c_mode: CustomModes
    count_300: int
    count_100: int
    count_50: int
    count_katu: int
    count_geki: int
    count_miss: int
    timestamp: int
    mode: Mode
    completed: Completed
    accuracy: float
    pp: float
    play_time: int
    placement: int
    grade: str
    sr: float
    username: str

    @property
    def is_submitted(self) -> bool:
        """Bool corresponding to whether the score has been submitted."""

        return self.id != 0

    @property
    def noncomputed_playtime(self) -> int:
        if self.passed:
            return self.bmap.hit_length

        return self.play_time // 1000

    @property
    def computed_playtime(self) -> int:
        if self.passed:
            return self.bmap.hit_length

        value = self.play_time
        if self.mods & Mods.DOUBLETIME:
            value = value // 1.5
        elif self.mods & Mods.HALFTIME:
            value = value // 0.75

        if self.bmap.hit_length and value > self.bmap.hit_length * 1.33:
            value = 0

        return value

    @classmethod
<<<<<<< HEAD
    async def from_score_sub(self, post_args: dict) -> Optional["Score"]:
=======
    async def from_score_sub(cls, post_args: FormData) -> Optional['Score']:
>>>>>>> fdc741c5
        """Creates an instance of `Score` from data provided in a score
        submit request."""

        aes = RijndaelCbc(
<<<<<<< HEAD
            key="osu!-scoreburgr---------" + post_args["osuver"],
            iv=base64.b64decode(post_args["iv"]).decode("latin_1"),
            padding=ZeroPadding(32),
            block_size=32,
        )
        score_data = (
            aes.decrypt(
                base64.b64decode(post_args.getlist("score")[0]).decode("latin_1"),
            )
            .decode()
            .split(":")
=======
            key= ("osu!-scoreburgr---------" + post_args["osuver"]).encode(),
            iv= base64.b64decode(post_args["iv"]).decode("latin_1").encode(),
            padding= ZeroPadding(32),
            block_size= 32,
>>>>>>> fdc741c5
        )

        # Set data from the score sub.
        map_md5 = score_data[0]

        # Verify map.
        if not validate_md5(map_md5):
            warning(
                f"Score submit provided invalid beatmap md5 ({map_md5})! " "Giving up.",
            )
            return

        # Verify score data sent is correct.
        if len(score_data) != 18:  # Not sure if we restrict for this
            warning(f"Someone sent over incorrect score data.... Giving up.")
            return

        username = score_data[1].rstrip()
        user_id = await caches.name.id_from_safe(safe_name(username))
        bmap = await Beatmap.from_md5(map_md5)
        mods = Mods(int(score_data[13]))
        mode = Mode(int(score_data[15]))

<<<<<<< HEAD
        s = Score(
            0,
            bmap,
            user_id,
=======
        s = cls(
            0, bmap, user_id,
>>>>>>> fdc741c5
            int(score_data[9]),
            int(score_data[10]),
            score_data[11] == "True",
            score_data[14] == "True",
            post_args.get("x") == "1",
            mods,
            CustomModes.from_mods(mods, mode),
            int(score_data[3]),
            int(score_data[4]),
            int(score_data[5]),
            int(score_data[7]),
            int(score_data[6]),
            int(score_data[8]),
            get_timestamp(),
            mode,
            None,
            0.0,
            0.0,
            int(post_args.get("ft")),  # Playtime
            0,
            score_data[12],
            0.0,
            username,
        )

        s.calc_accuracy()

        return s

    async def calc_completed(self) -> Completed:
        """Calculated the `complete` attribute for scores.

        Note:
            This DOES update the data for other scores. Only perform this
                function IF you are absolutely certain that this score is
                going to be added to the database.
            Running first place first is recommended for a potential perf
                save.
        """

        debug("Calculating completed.")

        # Get the simple ones out the way.
        if self.placement == 1:
            self.completed = Completed.BEST
            return self.completed
        elif self.quit:
            self.completed = Completed.QUIT
            return self.completed
        elif not self.passed:
            self.completed = Completed.FAILED
            return self.completed

        # Don't bother for non-lb things.
        if not self.bmap.has_leaderboard:
            self.completed = Completed.COMPLETE
            return self.completed

        table = self.c_mode.db_table
        scoring = "pp"
        val = self.pp

        debug("Using MySQL to calculate Completed.")

        query = (
            f"userid = %s AND completed = {Completed.BEST.value} AND beatmap_md5 = %s "
            f"AND play_mode = {self.mode.value}"
        )
        args = (
            self.user_id,
            self.bmap.md5,
        )

        # TODO: Set old best to mod best etc
        await sql.execute(
            f"UPDATE {table} SET completed = {Completed.COMPLETE.value} WHERE "
            + query
            + f" AND {scoring} < {val} LIMIT 1",
            args,
        )

        # Check if it remains.
        ex_db = await sql.fetchcol(
            f"SELECT 1 FROM {table} WHERE " + query + " LIMIT 1",
            args,
        )

        if not ex_db:
            self.completed = Completed.BEST
            return self.completed

        self.completed = Completed.COMPLETE
        return self.completed
        # TODO: Mod bests

    async def calc_placement(self) -> int:
        """Calculates the placement of the score on the leaderboards.

        Note:
            Performs a generally costly query.
            Returns 0 if bmap ranked status doesnt have lbs.
            Returns 0 if completed doesnt allow.
        """

        if (not self.passed) or (not self.bmap.has_leaderboard):
            debug("Not bothering calculating placement.")
            self.placement = 0
            return 0

        debug("Calculating score placement based on MySQL.")

        table = self.c_mode.db_table
        scoring = "pp" if self.c_mode.uses_ppboard else "score"
        val = self.pp if self.c_mode.uses_ppboard else self.score

        self.placement = (
            await sql.fetchcol(
                f"SELECT COUNT(*) FROM {table} s INNER JOIN users u ON s.userid = "
                f"u.id WHERE u.privileges & {Privileges.USER_PUBLIC.value} AND "
                f"s.play_mode = {self.mode.value} AND s.completed = {Completed.BEST.value} "
                f"AND {scoring} >= %s AND s.beatmap_md5 = %s",
                (val, self.bmap.md5),
            )
        ) + 1

        return self.placement

    async def calc_pp(self) -> float:
        """Calculates the PP given for the score."""

        # Temporarily disable convert PP
        if self.bmap.mode != self.mode:
            return 0.0

        if not self.bmap.has_leaderboard:  # or (not self.passed):
            debug("Not bothering to calculate PP.")
            self.pp = 0.0
            return self.pp
        debug("Calculating PP...")  # We calc for failed scores!

        # TODO: More calculators (custom for standard.)
        calc = select_calculator(self.mode, self.c_mode).from_score(self)
        try:
            self.pp, self.sr = await calc.calculate()
        except Exception:
            error(
                "Could not calculate PP for score! Setting to 0. Error: "
                + traceback.format_exc(),
            )
        return self.pp

    # This gives me aids looking at it LOL. Copied from old Kisumi
    def calc_accuracy(self) -> float:
        """Calculates the accuracy of the score. Credits to Ripple for this as
        osu! wiki is not working :woozy_face:"""

        acc = 0.0
        # osu!std
        if self.mode == Mode.STANDARD:
            acc = (self.count_50 * 50 + self.count_100 * 100 + self.count_300 * 300) / (
                (self.count_300 + self.count_100 + self.count_50 + self.count_miss)
                * 300
            )
        # These may be slightly inaccurate but its the best we have without some next gen calculations.
        # Taiko
        elif self.mode == Mode.TAIKO:
            acc = ((self.count_100 * 50) + (self.count_300 * 100)) / (
                (self.count_300 + self.count_100 + self.count_miss) * 100
            )
        # Catch the beat
        elif self.mode == Mode.CATCH:
            acc = (self.count_300 + self.count_100 + self.count_50) / (
                self.count_300
                + self.count_100
                + self.count_50
                + self.count_miss
                + self.count_katu
            )
        # Mania
        elif self.mode == Mode.MANIA:
            acc = (
                self.count_50 * 50
                + self.count_100 * 100
                + self.count_katu * 200
                + self.count_300 * 300
                + self.count_geki * 300
            ) / (
                (
                    self.count_miss
                    + self.count_50
                    + self.count_100
                    + self.count_300
                    + self.count_geki
                    + self.count_katu
                )
                * 300
            )

        # I prefer having it as a percentage.
        self.accuracy = acc * 100
        return self.accuracy

    async def on_first_place(self) -> None:
        """Adds the score to the first_places table."""

        # Why did I design this system when i was stupid...

        # Delete previous first place.
        await sql.execute(
            "DELETE FROM first_places WHERE beatmap_md5 = %s AND mode = %s AND "
            "relax = %s LIMIT 1",
            (self.bmap.md5, self.mode.value, self.c_mode.value),
        )

        # And now we insert the new one.
        await sql.execute(
            "INSERT INTO first_places (score_id, user_id, score, max_combo, full_combo,"
            "mods, 300_count, 100_count, 50_count, ckatus_count, cgekis_count, miss_count,"
            "timestamp, mode, completed, accuracy, pp, play_time, beatmap_md5, relax) VALUES "
            "(%s,%s,%s,%s,%s,%s,%s,%s,%s,%s,%s,%s,%s,%s,%s,%s,%s,%s,%s,%s)",
            (
                self.id,
                self.user_id,
                self.score,
                self.max_combo,
                self.full_combo,
                self.mods.value,
                self.count_300,
                self.count_100,
                self.count_50,
                self.count_katu,
                self.count_geki,
                self.count_miss,
                self.timestamp,
                self.mode.value,
                self.completed.value,
                self.accuracy,
                self.pp,
                self.play_time,
                self.bmap.md5,
                self.c_mode.value,
            ),
        )
        debug("First place added.")

        # TODO: Move somewhere else.
        msg = (
            f"[{self.c_mode.acronym}] User [{config.SRV_URL}/u/{self.user_id} "
            f"{self.username}] has submitted a #1 place on "
            f"[{config.SRV_URL}/beatmaps/{self.bmap.id} {self.bmap.song_name}]"
            f" +{self.mods.readable} ({round(self.pp, 2)}pp)"
        )
        # Announce it.
        await announce(msg)
        # await log_first_place(self, old_stats, new_stats)

    def insert_into_lb_cache(self) -> None:
        """Inserts the score into cached leaderboards if the leaderboards are
        already cached.

        Note:
            Only run if completed is equal to `Completed.BEST`. Else, it will
            lead to a weird state of the leaderboards, with wrong scores
            appearing.
        """

        lb = GlobalLeaderboard.from_cache(self.bmap.md5, self.c_mode, self.mode)
        if lb is not None:
            lb.insert_user_score(self)

    async def submit(
        self,
        clear_lbs: bool = True,
        calc_completed: bool = True,
        calc_place: bool = True,
        calc_pp: bool = True,
        restricted: bool = False,
    ) -> None:

        """Inserts the score into the database, performing other necessary
        calculations.

        Args:
            clear_lbs (bool): If true, the leaderboard and personal best
                cache for this beatmap + c_mode + mode combo.
            calc_completed (bool): Whether the `completed` attribute should
                be calculated (MUST NOT BE RAN BEFORE, ELSE SCORES WILL BE
                WEIRD IN THE DB)
            calc_place (bool): Whether the placement of the score should be
                calculated (may not be calculated if `completed` does not
                allow so).
            calc_pp (bool): Whether the PP for the score should be recalculated
                from scratch.
            restricted (bool): Whether the user is restricted or not. If true,
                `on_first_place` and `insert_into_lb_cache` will NOT be called
        """

        if calc_pp:
            await self.calc_pp()  # We need this for the rest.
        if calc_completed:
            await self.calc_completed()
        if calc_place:
            await self.calc_placement()

        await self.__insert()

        # Handle first place.
        if self.placement == 1 and not restricted:
            await self.on_first_place()

        # Insert to cache after score ID is assigned.
        if (
            clear_lbs
            and self.completed is Completed.BEST
            and self.bmap.has_leaderboard
            and not restricted
        ):
            self.insert_into_lb_cache()

    async def __insert(self) -> None:
        """Inserts the score directly into the database. Also assigns the
        `id` attribute to the score ID."""

        table = self.c_mode.db_table
        ts = get_timestamp()

        debug("Inserting score into the MySQL database.")

        self.id = await sql.execute(
            f"INSERT INTO {table} (beatmap_md5, userid, score, max_combo, full_combo, mods, "
            "300_count, 100_count, 50_count, katus_count, gekis_count, misses_count, time, "
            "play_mode, completed, accuracy, pp, playtime) VALUES (%s,%s,%s,%s,%s,%s,%s,%s,%s,%s,%s,%s,%s,"
            "%s,%s,%s,%s,%s)",
            (
                self.bmap.md5,
                self.user_id,
                self.score,
                self.max_combo,
                int(self.full_combo),
                self.mods.value,
                self.count_300,
                self.count_100,
                self.count_50,
                self.count_katu,
                self.count_geki,
                self.count_miss,
                ts,
                self.mode.value,
                self.completed.value,
                self.accuracy,
                self.pp,
                self.computed_playtime,
            ),
        )

    async def save_pp(self) -> None:
        """Saves the score PP attribute to the scores table.

        Note:
            This does NOT raise an exception if score is not submitted.
        """

        await sql.execute(
            f"UPDATE {self.c_mode.db_table} SET pp = %s WHERE id = %s LIMIT 1",
            (self.pp, self.id),
        )

    @classmethod
    async def from_tuple(cls, tup: tuple, bmap: Optional[Beatmap] = None) -> "Score":
        """Creates an instance of `Score` form a tuple straight from MySQL.

        Format:
            The tuple must feature the following arguments in the specific order:
            id, beatmap_md5, userid, score, max_combo, full_combo, mods, 300_count,
            100_count, 50_count, katus_count, gekis_count, misses_count, timestamp,
            play_mode, completed, accuracy, pp, playtime, username.

        Args:
            tup (tuple): The tuple to create the score from.
            bmap (Beatmap, optional): The beatmap to use. If not provided, will be
                manually fetched.

        Returns:
            Score: The score object.
        """

        completed = Completed(tup[15])
        passed = completed.completed
        quit = completed == Completed.QUIT
        bmap = bmap or await Beatmap.from_md5(tup[1])
        mods = Mods(tup[6])
        mode = Mode(tup[14])
        c_mode = CustomModes.from_mods(mods, mode)

        return Score(
            id=tup[0],
            bmap=bmap,
            user_id=tup[2],
            score=tup[3],
            max_combo=tup[4],
            full_combo=bool(tup[5]),
            mods=mods,
            count_300=tup[7],
            count_100=tup[8],
            count_50=tup[9],
            count_katu=tup[10],
            count_geki=tup[11],
            count_miss=tup[12],
            timestamp=int(tup[13]),
            mode=mode,
            completed=completed,
            accuracy=tup[16],
            pp=tup[17],
            play_time=tup[18],
            username=tup[19],
            passed=passed,
            quit=quit,
            c_mode=c_mode,
            placement=0,
            sr=0.0,
            grade="X",
        )

    @classmethod
    async def from_db(
        cls,
        score_id: int,
        c_mode: CustomModes,
        calc_placement: bool = True,
    ) -> Optional["Score"]:
        """Creates an instance of `Score` using data fetched from the
        database.

        Args:
            score_id (int): The ID of the score within the database.
            table (str): The table the score should be loacted within
                (directly formatted into the query).
            calc_placement (bool): Whether the placement of the score should be
                calculated.
        """

        table = c_mode.db_table
        s_db = await sql.fetchone(
            FETCH_SCORE.format(
                table=table,
                cond="s.id = %s",
                limit="1",
            ),
            (score_id,),
        )

        if not s_db:
            return
        s = await cls.from_tuple(s_db)

        if calc_placement:
            await s.calc_placement()

        return s

    def as_score_tuple(self, pp_board: bool) -> tuple[object, ...]:
        """Converts the score object to a tuple used within the leaderboard
        caching system.

        Format:
            The tuple has objects in the following order:
            id, <scoring>, max_combo, 50_count, 100_count, 300_count, misses_count,
            katus_count, gekis_count, full_combo, mods, time, username, user_id, pp
        """

        scoring = self.pp if pp_board else self.score

        return (
            self.id,
            scoring,
            self.max_combo,
            self.count_50,
            self.count_100,
            self.count_300,
            self.count_miss,
            self.count_katu,
            self.count_geki,
            int(self.full_combo),
            self.mods.value,
            self.timestamp,
            self.username,
            self.user_id,
            self.pp,
        )<|MERGE_RESOLUTION|>--- conflicted
+++ resolved
@@ -7,6 +7,7 @@
 
 from py3rijndael import RijndaelCbc
 from py3rijndael import ZeroPadding
+from starlette.datastructures import FormData
 
 from .leaderboard import GlobalLeaderboard
 from config import config
@@ -21,20 +22,11 @@
 from helpers.user import safe_name
 from libs.crypt import validate_md5
 from libs.time import get_timestamp
-<<<<<<< HEAD
 from logger import debug
 from logger import error
 from logger import warning
 from objects.beatmap import Beatmap
 from pp.main import select_calculator
-=======
-from py3rijndael import RijndaelCbc, ZeroPadding
-from config import config
-from .leaderboard import GlobalLeaderboard
-from starlette.datastructures import FormData
-import base64
-import traceback
->>>>>>> fdc741c5
 
 # PP Calculators
 
@@ -128,16 +120,11 @@
         return value
 
     @classmethod
-<<<<<<< HEAD
-    async def from_score_sub(self, post_args: dict) -> Optional["Score"]:
-=======
-    async def from_score_sub(cls, post_args: FormData) -> Optional['Score']:
->>>>>>> fdc741c5
+    async def from_score_sub(cls, post_args: FormData) -> Optional["Score"]:
         """Creates an instance of `Score` from data provided in a score
         submit request."""
 
         aes = RijndaelCbc(
-<<<<<<< HEAD
             key="osu!-scoreburgr---------" + post_args["osuver"],
             iv=base64.b64decode(post_args["iv"]).decode("latin_1"),
             padding=ZeroPadding(32),
@@ -149,12 +136,6 @@
             )
             .decode()
             .split(":")
-=======
-            key= ("osu!-scoreburgr---------" + post_args["osuver"]).encode(),
-            iv= base64.b64decode(post_args["iv"]).decode("latin_1").encode(),
-            padding= ZeroPadding(32),
-            block_size= 32,
->>>>>>> fdc741c5
         )
 
         # Set data from the score sub.
@@ -178,15 +159,10 @@
         mods = Mods(int(score_data[13]))
         mode = Mode(int(score_data[15]))
 
-<<<<<<< HEAD
-        s = Score(
+        s = cls(
             0,
             bmap,
             user_id,
-=======
-        s = cls(
-            0, bmap, user_id,
->>>>>>> fdc741c5
             int(score_data[9]),
             int(score_data[10]),
             score_data[11] == "True",
