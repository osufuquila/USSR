from logger import (
    error,
    info,
    warning,
    DEBUG,
    ensure_log_file,
    check_log_file,
    write_log_file,
)
from lenhttp import Application, Endpoint
from config import conf
from redis_pubsub.router import pubsub_executor
from pp.main import build_oppai, verify_oppai
import traceback

# Uvloop is a significantly faster loop.
try:
    import uvloop

    uvloop.install()
except ImportError:
    pass

# Globals innit.
from globs.conn import connect_sql, connect_redis
from globs.caches import initialise_cache

# Load handlers.
from handlers.direct import direct_get_handler, download_map, get_set_handler
from handlers.leaderboards import leaderboard_get_handler
from handlers.replays import get_replay_web_handler, get_full_replay_handler
from handlers.screenshot import upload_image_handler
from handlers.score_sub import score_submit_handler
from handlers.rippleapi import status_handler, pp_handler
from handlers.misc import (
    lastfm_handler,
    getfriends_handler,
    osu_error_handler,
    beatmap_rate_handler,
    get_seasonals_handler,
    bancho_connect,
)

# Load redis pubsubs.
from redis_pubsub.ripple import (
    username_change_pubsub,
    update_cached_privileges_pubsub,
    change_pass_pubsub,
    ban_reload_pubsub,
)
from redis_pubsub.rosu import (
    clan_update_pubsub,
)
from redis_pubsub.ussr import (
    drop_bmap_cache_pubsub,
    refresh_leaderboard_pubsub,
)

# Must return True for success or else server wont start.
STARTUP_TASKS = (
    connect_sql,
    connect_redis,
    initialise_cache,
)

PUBSUB_REGISTER = (
    # Ripple ones.
    (username_change_pubsub, "peppy:change_username"),
    (update_cached_privileges_pubsub, "peppy:update_cached_stats"),
    (change_pass_pubsub, "peppy:change_pass"),
    (ban_reload_pubsub, "peppy:ban"),
    # RealistikOsu.
    (clan_update_pubsub, "rosu:clan_update"),
    # USSR
    (drop_bmap_cache_pubsub, "ussr:bmap_decache"),
    (refresh_leaderboard_pubsub, "ussr:lb_refresh"),
)


async def create_redis_pubsub():
    """Creates all the subscriptions for redis `publish` events."""

    for coro, name in PUBSUB_REGISTER:
        await pubsub_executor(name, coro)


async def perform_startup(redis: bool = True):
    """Runs all of the startup tasks, checking if they all succeed. If not,
    `SystemExit` will be raised."""

    info("Running startup tasks...")
    try:
        if not all([await c() for c in STARTUP_TASKS]):
            error("Not all startup tasks succeeded! Check logs above.")
            raise SystemExit(1)
    except Exception:
        error("Error running startup task!" + traceback.format_exc())
        raise SystemExit(1)
    info("Doned.")
    if not redis:
        return
    try:
        await create_redis_pubsub()
        info(f"Created {len(PUBSUB_REGISTER)} Redis PubSub listeners!")
    except Exception:
        error("Error creating Redis PubSub listeners! " + traceback.format_exc())
        raise SystemExit(1)


def server_start():
    """Handles a regular start of the server."""

    app = Application(
        unix=conf.http_sock,
        logging=DEBUG,
        routes=[
            # osu web endpoints
            Endpoint("/web/osu-osz2-getscores.php", leaderboard_get_handler),
            Endpoint("/web/osu-search.php", direct_get_handler),
            Endpoint("/web/osu-search-set.php", get_set_handler),
            Endpoint("/d/<map_id>", download_map),
            Endpoint("/web/osu-getreplay.php", get_replay_web_handler),
            Endpoint("/web/osu-screenshot.php", upload_image_handler, ["POST"]),
            Endpoint(
                "/web/osu-submit-modular-selector.php", score_submit_handler, ["POST"]
            ),
            Endpoint("/web/lastfm.php", lastfm_handler),
            Endpoint("/web/osu-getfriends.php", getfriends_handler),
            Endpoint("/web/osu-error.php", osu_error_handler, ["POST"]),
            Endpoint("/web/osu-rate.php", beatmap_rate_handler),
            Endpoint("/web/osu-getseasonal.php", get_seasonals_handler),
            Endpoint("/web/bancho_connect.php", bancho_connect),
            # Ripple API endpoints
            Endpoint("/api/v1/status", status_handler),
            Endpoint("/api/v1/pp", pp_handler),
            # Frontend Endpoints
            Endpoint("/web/replays/<score_id>", get_full_replay_handler),
<<<<<<< HEAD
        ],
=======
            Endpoint("/web/replays_relax/<score_id>", get_full_replay_handler),
            Endpoint("/web/replays_auto/<score_id>", get_full_replay_handler),
        ]
>>>>>>> c2c3c224
    )

    write_log_file("Server started!")

    app.add_task(perform_startup)
    app.start()


# tuples of checker and fixer functions.
DEPENDENCIES = (
    (verify_oppai, build_oppai),
    (check_log_file, ensure_log_file),
)


def ensure_dependencies():
    """Checks if all dependencies are met, and if not, attempts to fix them."""

    for checker, fixer in DEPENDENCIES:
        if not checker():
            warning(f"Dependency {checker.__name__} not met! Attempting to fix...")
            try:
                fixer()
                info("Dependency fixed!")
            except Exception:
                error("Error fixing dependency!" + traceback.format_exc())
                raise SystemExit(1)


if __name__ == "__main__":
    ensure_dependencies()
    server_start()<|MERGE_RESOLUTION|>--- conflicted
+++ resolved
@@ -135,13 +135,10 @@
             Endpoint("/api/v1/pp", pp_handler),
             # Frontend Endpoints
             Endpoint("/web/replays/<score_id>", get_full_replay_handler),
-<<<<<<< HEAD
-        ],
-=======
+
             Endpoint("/web/replays_relax/<score_id>", get_full_replay_handler),
             Endpoint("/web/replays_auto/<score_id>", get_full_replay_handler),
-        ]
->>>>>>> c2c3c224
+        ],
     )
 
     write_log_file("Server started!")
